--- conflicted
+++ resolved
@@ -83,13 +83,9 @@
 | `window-1` | Replace with the unique project id e.g. `web-catalog-pim`                                                                                                                                                                                        |
 | `root`     | Root path for all panes within a tab                                                                                                                                                                                                             |
 | `title`    | Title to be shown in the title bar of the current tab                                                                                                                                                                                            |
-<<<<<<< HEAD
 | `position` | Position of the pane in the window. It has the format of `number1/number2` where `number1` refers to the column and `number2` refers to the row in the column. More on this later in the readme. `position` is the only required key in a pane   |
-=======
-| `position` | Position of the pane in the window. It has the format of `number1/number2` where `number1` refers to the column and `number2` refers to the row in the column. More on this later in the readme. `position` is the only required key in a pane |
 | `focus`    | Pane to be in focus when itomate is finished. `focus: true`. There should only be one focus flag per Tab. If multiple are found, it will focus on the last pane evaluated.                                                                                                                                   |
->>>>>>> df05b095
-| `commands` | List of commands to execute in the current pane.                                                                                                                                                                                                                     |
+| `commands` | List of commands to execute in the current pane.                                                                                                                                                                                                 |
 
 
 
